--- conflicted
+++ resolved
@@ -38,13 +38,9 @@
 mecomp-storage = { workspace = true }
 
 # server dependencies
-<<<<<<< HEAD
 config = { version = "0.14", features = ["toml"] }
 bincode = { version = "1.3.3" }
-surrealdb = { version = "1.1", features = ["kv-speedb"] }
-=======
 surrealdb = { version = "1.2", features = ["kv-speedb"] }
->>>>>>> bae86586
 tokio = { version = "1.35", features = ["rt-multi-thread", "macros"] }
 
 [lints.rust]
